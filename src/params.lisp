;;;
;;; pgloader parameters
;;;
;;; in a separate file to break circular dependencies

(defpackage #:pgloader.params
  (:use #:cl)
  (:export #:*version-string*
           #:*dry-run*
           #:*self-upgrade-immutable-systems*
	   #:*fd-path-root*
	   #:*root-dir*
	   #:*log-filename*
           #:*summary-pathname*
	   #:*client-min-messages*
	   #:*log-min-messages*
           #:*report-stream*
           #:*identifier-case*
           #:*preserve-index-names*
	   #:*copy-batch-rows*
           #:*copy-batch-size*
           #:*concurrent-batches*
	   #:*pg-settings*
	   #:*state*
	   #:*default-tmpdir*
	   #:init-params-from-environment
	   #:getenv-default))

(in-package :pgloader.params)

(defparameter *release* t
  "non-nil when this build is a release build.")

(defparameter *major-version* "3.2")
<<<<<<< HEAD
(defparameter *minor-version* "0")
=======
(defparameter *minor-version* "1")
>>>>>>> 769a4c57

(defun git-hash ()
  "Return the current abbreviated git hash of the development tree."
  (handler-case
      (let ((git-hash `("git" "--no-pager" "log" "-n1" "--format=format:%h")))
        (uiop:with-current-directory ((asdf:system-source-directory :pgloader))
          (multiple-value-bind (stdout stderr code)
              (uiop:run-program git-hash :output :string)
            (declare (ignore code stderr))
            stdout)))
    (condition (e)
      ;; in case anything happen, just return X.Y.Z~devel
      (declare (ignore e))
      (format nil "~a~~devel" *minor-version*))))

(defparameter *version-string*
  (concatenate 'string *major-version* "."
               (if *release* *minor-version* (git-hash)))
  "pgloader version strings, following Emacs versionning model.")

(defvar *self-upgrade-immutable-systems* nil
  "Used for --self-upgrade.")

;;;
;;; We need that to setup our default connection parameters
;;;
(eval-when (:compile-toplevel :load-toplevel :execute)
  (defun getenv-default (name &optional default)
    "Return the value of the NAME variable as found in the environment, or
     DEFAULT if that variable isn't set"
    (or (uiop:getenv name) default)))

(defparameter *dry-run* nil
  "Set to non-nil to only run checks about the load setup.")

;; we can't use pgloader.utils:make-pgstate yet because params is compiled
;; first in the asd definition, we just make the symbol a special variable.
(defparameter *state* nil
  "State of the current loading.")

(defparameter *fd-path-root* nil
  "Where to load files from, when loading from an archive or expanding regexps.")

(defparameter *root-dir*
  #+unix (make-pathname :directory "/tmp/pgloader/")
  #-unix (uiop:merge-pathnames*
          "pgloader/"
          (uiop:ensure-directory-pathname (getenv-default "Temp")))
  "Top directory where to store all data logs and reject files.")

(defparameter *log-filename*
  (make-pathname :defaults *root-dir*
                 :name "pgloader"
                 :type "log")
  "Main pgloader log file")

(defparameter *summary-pathname* nil "Pathname where to output the summary.")

(defparameter *client-min-messages* :notice)
(defparameter *log-min-messages* :info)

(defparameter *report-stream* *terminal-io*
  "Stream where to format the output stream.")

;;;
;;; When converting from other databases, how to deal with case sensitivity?
;;;
(defparameter *identifier-case* :downcase
  "Dealing with source databases casing rules.")

(defparameter *preserve-index-names* nil
  "Dealing with source databases index naming.")

;;;
;;; How to split batches in case of data loading errors.
;;;
(defparameter *copy-batch-rows* 25000
  "How many rows to batch per COPY transaction.")

(defparameter *copy-batch-size* (* 20 1024 1024)
  "Maximum memory size allowed for a single batch.")

(defparameter *concurrent-batches* 10
  "How many batches do we stack in the queue in advance.")

(defparameter *pg-settings* nil "An alist of GUC names and values.")

;;;
;;; Archive processing: downloads and unzip.
;;;
(defparameter *default-tmpdir*
  (let* ((tmpdir (uiop:getenv "TMPDIR"))
	 (tmpdir (or (and tmpdir (probe-file tmpdir))
                     #+unix #P"/tmp/"
                     #-unix (uiop:ensure-directory-pathname
                             (getenv-default "Temp")))))
    (uiop:ensure-directory-pathname (merge-pathnames "pgloader" tmpdir)))
  "Place where to fetch and expand archives on-disk.")

;;;
;;; Run time initialisation of ENV provided parameters
;;;
;;; The command parser dynamically inspect the environment when building the
;;; connection parameters, so that we don't need to provision for those here.
;;;
(defun init-params-from-environment ()
  "Some of our parameters get their default value from the env. Do that at
   runtime when using a compiled binary."
  (setf *default-tmpdir*
	(fad:pathname-as-directory
	 (getenv-default "TMPDIR" *default-tmpdir*))))<|MERGE_RESOLUTION|>--- conflicted
+++ resolved
@@ -32,11 +32,7 @@
   "non-nil when this build is a release build.")
 
 (defparameter *major-version* "3.2")
-<<<<<<< HEAD
-(defparameter *minor-version* "0")
-=======
-(defparameter *minor-version* "1")
->>>>>>> 769a4c57
+(defparameter *minor-version* "2")
 
 (defun git-hash ()
   "Return the current abbreviated git hash of the development tree."
